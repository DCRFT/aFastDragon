buildscript {
    repositories {
        jcenter()
    }
    dependencies {
        classpath 'com.github.jengelman.gradle.plugins:shadow:5.2.0'
    }
}

plugins {
    id 'java'
    id "com.github.spotbugs" version "4.2.4" apply false
}

allprojects {
    apply plugin: "com.github.spotbugs"

    group 'com.velocitypowered'
<<<<<<< HEAD
    version '2.0.0-SNAPSHOT'

    ext {
        // dependency versions
        adventureVersion = '4.1.1'
        junitVersion = '5.7.0'
        slf4jVersion = '1.7.30'
        log4jVersion = '2.13.3'
        nettyVersion = '4.1.56.Final'
        guavaVersion = '30.0-jre'
=======
    version '1.1.5-SNAPSHOT'

    ext {
        // dependency versions
        textVersion = '3.0.4'
        adventureVersion = '4.5.0'
        adventurePlatformVersion = '4.0.0-SNAPSHOT'
        junitVersion = '5.7.0'
        slf4jVersion = '1.7.30'
        log4jVersion = '2.13.3'
        nettyVersion = '4.1.58.Final'
        guavaVersion = '25.1-jre'
>>>>>>> 72d47b5a
        checkerFrameworkVersion = '3.6.1'
        configurateVersion = '4.0.0-SNAPSHOT'

        getCurrentShortRevision = {
            new ByteArrayOutputStream().withStream { os ->
                exec {
                    executable = "git"
                    args = ["rev-parse", "HEAD"]
                    standardOutput = os
                }
                return os.toString().trim().substring(0, 8)
            }
        }
    }

    java {
        sourceCompatibility = JavaVersion.VERSION_11
        targetCompatibility = JavaVersion.VERSION_11
    }

    repositories {
        mavenLocal()
        mavenCentral()

        // for kyoripowered dependencies
        maven {
            url 'https://oss.sonatype.org/content/groups/public/'
        }

        // Velocity repo
        maven {
            url "https://nexus.velocitypowered.com/repository/maven-public/"
        }
    }

    test {
        reports {
            junitXml.enabled = true
        }
    }

    tasks.withType(com.github.spotbugs.snom.SpotBugsTask) {
        reports {
            html {
                enabled = true
                destination = file("$buildDir/reports/spotbugs/main/spotbugs.html")
                stylesheet = 'fancy-hist.xsl'
            }
        }
    }
}<|MERGE_RESOLUTION|>--- conflicted
+++ resolved
@@ -16,31 +16,16 @@
     apply plugin: "com.github.spotbugs"
 
     group 'com.velocitypowered'
-<<<<<<< HEAD
     version '2.0.0-SNAPSHOT'
 
     ext {
         // dependency versions
-        adventureVersion = '4.1.1'
+        adventureVersion = '4.5.0'
         junitVersion = '5.7.0'
         slf4jVersion = '1.7.30'
         log4jVersion = '2.13.3'
-        nettyVersion = '4.1.56.Final'
+        nettyVersion = '4.1.59.Final'
         guavaVersion = '30.0-jre'
-=======
-    version '1.1.5-SNAPSHOT'
-
-    ext {
-        // dependency versions
-        textVersion = '3.0.4'
-        adventureVersion = '4.5.0'
-        adventurePlatformVersion = '4.0.0-SNAPSHOT'
-        junitVersion = '5.7.0'
-        slf4jVersion = '1.7.30'
-        log4jVersion = '2.13.3'
-        nettyVersion = '4.1.58.Final'
-        guavaVersion = '25.1-jre'
->>>>>>> 72d47b5a
         checkerFrameworkVersion = '3.6.1'
         configurateVersion = '4.0.0-SNAPSHOT'
 
